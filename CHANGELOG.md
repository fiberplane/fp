--- conflicted
+++ resolved
@@ -6,7 +6,6 @@
 
 ## [Unreleased]
 
-<<<<<<< HEAD
 ### Fixed
 
 - Fix interactive notebook picker displaying the oldest notebooks first (#220)
@@ -15,12 +14,11 @@
 
 - Display description in data source table view (#220)
 - Add message informing user how to exit `fp shell` (#220)
-=======
+
 ### Removed
 
 - Removed support for the legacy provider protocol. The `provider invoke`
   command now uses the new protocol (`invoke2` still exists as an alias).
->>>>>>> 2043642a
 
 ## [2.6.0]
 
