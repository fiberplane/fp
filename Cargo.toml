[package]
name = "fp"
version = "0.10.0"
authors = ["Team Fiberplane"]
edition = "2018"
build = "build.rs"
# See more keys and their definitions at https://doc.rust-lang.org/cargo/reference/manifest.html

[dependencies]
abort-on-drop = "0.2.1"
anyhow = "1.0"
<<<<<<< HEAD
base64uuid = { git = "ssh://git@github.com/fiberplane/fiberplane-rs.git", branch = "single_player" }
=======
base64 = "0.13.0"
base64uuid = { git = "ssh://git@github.com/fiberplane/fiberplane-rs.git", branch = "main" }
>>>>>>> f311f76f
blocking = "1.2.0"
bytes = "1.1.0"
clap = { version = "3.2.11", features = ["derive", "env", "wrap_help"] }
clap_complete = "3.2.3"
cli-table = "0.4"
crossterm = { version = "0.23.0", features = ["event-stream"] }
directories = "4.0.1"
dialoguer = { version = "0.10.1", features = ["fuzzy-select"] }
<<<<<<< HEAD
fiberplane = { git = "ssh://git@github.com/fiberplane/fiberplane-rs.git", branch = "single_player" }
fiberplane-markdown = { git = "ssh://git@github.com/fiberplane/fiberplane-rs.git", branch = "single_player" }
fp-api-client = { git = "ssh://git@github.com/fiberplane/fiberplane-rs.git", branch = "single_player" }
fp-provider-runtime = { git = "ssh://git@github.com/fiberplane/providers.git", branch = "main" }
fp-templates = { git = "ssh://git@github.com/fiberplane/fiberplane-rs.git", branch = "single_player" }
=======
fiberplane = { git = "ssh://git@github.com/fiberplane/fiberplane-rs.git", branch = "main" }
fiberplane-markdown = { git = "ssh://git@github.com/fiberplane/fiberplane-rs.git", branch = "main" }
fp-api-client = { git = "ssh://git@github.com/fiberplane/fiberplane-rs.git", branch = "main" }
fp-provider-runtime = { git = "ssh://git@github.com/fiberplane/fiberplane-rs.git", branch = "main" }
fp-templates = { git = "ssh://git@github.com/fiberplane/fiberplane-rs.git", branch = "main" }
>>>>>>> f311f76f
futures = "0.3"
futures-util = "0.3.21"
grok = "2.0.0"
hex = "0.4.3"
hyper = { version = "0.14.13", features = [
    "http1",
    "server",
    "tcp",
    "runtime",
] }
indicatif = "0.16.2"
lazy_static = "1.4.0"
memchr = "2.5.0"
once_cell = "1.8"
petname = "1.1.1"
portable-pty = "0.7.0"
qstring = "0.7.2"
rand = "0.8.5"
regex = "1.5.5"
reqwest = { version = "0.11.4", default-features = false, features = [
    "rustls-tls",
    "json",
] }
rmp-serde = "1.0.0"
rmpv = { version = "1.0.0", features = ["serde"] }
serde = { version = "1.0.123", features = ["derive"] }
serde_json = "1.0"
sha2 = "0.10.2"
sysinfo = "0.24.3"
termwiz = "0.16.0"
time = { version = "0.3.11", features = ["macros"] }
time_util = { git = "ssh://git@github.com/fiberplane/fiberplane-rs.git", branch = "single_player" }
tokio = { version = "1", features = ["full"] }
tokio-util = { version = "0.7.1", features = ["io", "compat"] }
toml = "0.5.8"
tracing = "0.1"
tracing-subscriber = { version = "0.3", features = ["env-filter"] }
url = "2.2"
uuid = { version = "1", features = ["serde", "v4"] }
vmap = "0.5.1"
webbrowser = "0.7.1"

[build-dependencies]
anyhow = "1.0"
vergen = "7"

# [patch."ssh://git@github.com/fiberplane/providers.git"]
# fp-provider-runtime = { path = "../providers/runtimes/fp-provider-runtime/" }

# [patch."ssh://git@github.com/fiberplane/fiberplane-rs.git"]
# fiberplane = { path = "../fiberplane-rs/fiberplane" }
# fiberplane-markdown = { path = "../fiberplane-rs/markdown" }
# fp-api-client = { path = "../fiberplane-rs/api_client" }
# fp-templates = { path = "../fiberplane-rs/templates" }
# time_util = { path = "../fiberplane-rs/time_util" }<|MERGE_RESOLUTION|>--- conflicted
+++ resolved
@@ -9,12 +9,8 @@
 [dependencies]
 abort-on-drop = "0.2.1"
 anyhow = "1.0"
-<<<<<<< HEAD
 base64uuid = { git = "ssh://git@github.com/fiberplane/fiberplane-rs.git", branch = "single_player" }
-=======
 base64 = "0.13.0"
-base64uuid = { git = "ssh://git@github.com/fiberplane/fiberplane-rs.git", branch = "main" }
->>>>>>> f311f76f
 blocking = "1.2.0"
 bytes = "1.1.0"
 clap = { version = "3.2.11", features = ["derive", "env", "wrap_help"] }
@@ -23,19 +19,11 @@
 crossterm = { version = "0.23.0", features = ["event-stream"] }
 directories = "4.0.1"
 dialoguer = { version = "0.10.1", features = ["fuzzy-select"] }
-<<<<<<< HEAD
 fiberplane = { git = "ssh://git@github.com/fiberplane/fiberplane-rs.git", branch = "single_player" }
 fiberplane-markdown = { git = "ssh://git@github.com/fiberplane/fiberplane-rs.git", branch = "single_player" }
 fp-api-client = { git = "ssh://git@github.com/fiberplane/fiberplane-rs.git", branch = "single_player" }
-fp-provider-runtime = { git = "ssh://git@github.com/fiberplane/providers.git", branch = "main" }
+fp-provider-runtime = { git = "ssh://git@github.com/fiberplane/fiberplane-rs.git", branch = "single_player" }
 fp-templates = { git = "ssh://git@github.com/fiberplane/fiberplane-rs.git", branch = "single_player" }
-=======
-fiberplane = { git = "ssh://git@github.com/fiberplane/fiberplane-rs.git", branch = "main" }
-fiberplane-markdown = { git = "ssh://git@github.com/fiberplane/fiberplane-rs.git", branch = "main" }
-fp-api-client = { git = "ssh://git@github.com/fiberplane/fiberplane-rs.git", branch = "main" }
-fp-provider-runtime = { git = "ssh://git@github.com/fiberplane/fiberplane-rs.git", branch = "main" }
-fp-templates = { git = "ssh://git@github.com/fiberplane/fiberplane-rs.git", branch = "main" }
->>>>>>> f311f76f
 futures = "0.3"
 futures-util = "0.3.21"
 grok = "2.0.0"
@@ -82,12 +70,11 @@
 anyhow = "1.0"
 vergen = "7"
 
-# [patch."ssh://git@github.com/fiberplane/providers.git"]
-# fp-provider-runtime = { path = "../providers/runtimes/fp-provider-runtime/" }
-
 # [patch."ssh://git@github.com/fiberplane/fiberplane-rs.git"]
+# base64uuid = { path = "../fiberplane-rs/base64uuid" }
+# fp-provider-runtime = { path = "../fiberplane-rs/fp-provider-protocol/fp-provider-runtime" }
 # fiberplane = { path = "../fiberplane-rs/fiberplane" }
-# fiberplane-markdown = { path = "../fiberplane-rs/markdown" }
-# fp-api-client = { path = "../fiberplane-rs/api_client" }
-# fp-templates = { path = "../fiberplane-rs/templates" }
+# fiberplane-markdown = { path = "../fiberplane-rs/fp-markdown" }
+# fp-api-client = { path = "../fiberplane-rs/fp-api-client" }
+# fp-templates = { path = "../fiberplane-rs/fp-templates" }
 # time_util = { path = "../fiberplane-rs/time_util" }