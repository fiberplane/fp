[package]
name = "fp"
version = "0.1.3"
authors = ["Team Fiberplane"]
edition = "2018"
build = "build.rs"

# See more keys and their definitions at https://doc.rust-lang.org/cargo/reference/manifest.html

[dependencies]
anyhow = "1.0"
clap = { version = "3.0.5", features = ["derive", "env", "wrap_help"] }
clap_complete = "3.0.6"
directories = "4.0.1"
<<<<<<< HEAD
fiberplane = { git = "ssh://git@github.com/fiberplane/fiberplane-rs.git", branch = "tolerant-logs" }
fiberplane-templates = { git = "ssh://git@github.com/fiberplane/templates.git", branch = "tolerant-logs" }
fp-api-client = { git = "ssh://git@github.com/fiberplane/fiberplane-rs.git", branch = "tolerant-logs" }
fp-provider-runtime = { git = "ssh://git@github.com/fiberplane/providers.git", branch = "tolerant-logs" }
=======
fiberplane = { git = "ssh://git@github.com/fiberplane/fiberplane-rs.git", branch = "main" }
fiberplane-templates = { git = "ssh://git@github.com/fiberplane/templates.git", branch = "main" }
fp-api-client = { git = "ssh://git@github.com/fiberplane/fiberplane-rs.git", branch = "main" }
fp-provider-runtime = { git = "ssh://git@github.com/fiberplane/providers.git", branch = "main" }
hex = "0.4.3"
>>>>>>> fe506267
hyper = { version = "0.14.13", features = [
    "http1",
    "server",
    "tcp",
    "runtime",
] }
indicatif = "0.16.2"
lazy_static = "1.4.0"
once_cell = "1.8"
petname = "1.1.1"
qstring = "0.7.2"
regex = "1.5.4"
reqwest = { version = "0.11.4", default-features = false, features = [
    "rustls-tls",
    "json",
] }
rmp-serde = "1.0.0"
<<<<<<< HEAD
rmpv = "1.0.0"
=======
sha2 = "0.10.2"
>>>>>>> fe506267
serde = { version = "1.0.123", features = ["derive"] }
serde_json = "1.0"
time = "0.3.5"
time_util = { git = "ssh://git@github.com/fiberplane/fiberplane-rs.git", branch = "tolerant-logs" }
tokio = { version = "1", features = ["full"] }
toml = "0.5.8"
tracing = "0.1"
tracing-subscriber = { version = "0.3", features = ["env-filter"] }
url = "2.2"
webbrowser = "0.5.5"

[build-dependencies]
anyhow = "1.0"
vergen = "6"

# [patch."ssh://git@github.com/fiberplane/providers.git"]
# fp-provider-runtime = { path = "../providers/runtimes/fp-provider-runtime/" }

# [patch."ssh://git@github.com/fiberplane/fiberplane-rs.git"]
# fiberplane = { path = "../fiberplane-rs/fiberplane" }
# time_util = { path = "../fiberplane-rs/time_util" }

# [patch."ssh://git@github.com/fiberplane/templates.git"]
# fiberplane-templates = { path = "../templates" }<|MERGE_RESOLUTION|>--- conflicted
+++ resolved
@@ -12,18 +12,11 @@
 clap = { version = "3.0.5", features = ["derive", "env", "wrap_help"] }
 clap_complete = "3.0.6"
 directories = "4.0.1"
-<<<<<<< HEAD
-fiberplane = { git = "ssh://git@github.com/fiberplane/fiberplane-rs.git", branch = "tolerant-logs" }
-fiberplane-templates = { git = "ssh://git@github.com/fiberplane/templates.git", branch = "tolerant-logs" }
-fp-api-client = { git = "ssh://git@github.com/fiberplane/fiberplane-rs.git", branch = "tolerant-logs" }
-fp-provider-runtime = { git = "ssh://git@github.com/fiberplane/providers.git", branch = "tolerant-logs" }
-=======
 fiberplane = { git = "ssh://git@github.com/fiberplane/fiberplane-rs.git", branch = "main" }
 fiberplane-templates = { git = "ssh://git@github.com/fiberplane/templates.git", branch = "main" }
 fp-api-client = { git = "ssh://git@github.com/fiberplane/fiberplane-rs.git", branch = "main" }
 fp-provider-runtime = { git = "ssh://git@github.com/fiberplane/providers.git", branch = "main" }
 hex = "0.4.3"
->>>>>>> fe506267
 hyper = { version = "0.14.13", features = [
     "http1",
     "server",
@@ -41,15 +34,12 @@
     "json",
 ] }
 rmp-serde = "1.0.0"
-<<<<<<< HEAD
 rmpv = "1.0.0"
-=======
 sha2 = "0.10.2"
->>>>>>> fe506267
 serde = { version = "1.0.123", features = ["derive"] }
 serde_json = "1.0"
 time = "0.3.5"
-time_util = { git = "ssh://git@github.com/fiberplane/fiberplane-rs.git", branch = "tolerant-logs" }
+time_util = { git = "ssh://git@github.com/fiberplane/fiberplane-rs.git", branch = "main" }
 tokio = { version = "1", features = ["full"] }
 toml = "0.5.8"
 tracing = "0.1"
