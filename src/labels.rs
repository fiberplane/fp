--- conflicted
+++ resolved
@@ -67,11 +67,7 @@
     let prefix = interactive::text_opt("Prefix", args.prefix, None);
 
     let config = api_client_configuration(args.config, &args.base_url).await?;
-<<<<<<< HEAD
-    let keys = label_keys_list(&config, &workspace_id.to_string(), args.prefix.as_deref()).await?;
-=======
-    let keys = label_keys_list(&config, prefix.as_deref()).await?;
->>>>>>> 08acfca2
+    let keys = label_keys_list(&config, &workspace_id.to_string(), prefix.as_deref()).await?;
 
     match args.output {
         List => output_string_list(keys),
@@ -115,21 +111,17 @@
     let workspace_id = args.workspace_id.expect("workspace_id is required");
 
     let config = api_client_configuration(args.config, &args.base_url).await?;
-<<<<<<< HEAD
-    let values = label_values_list(
-        &config,
-        &workspace_id.to_string(),
-        &args.label_key,
-        args.prefix.as_deref(),
-    )
-    .await?;
-=======
 
     let label_key = interactive::text_req("Label key", args.label_key, None)?;
     let prefix = interactive::text_opt("Prefix", args.prefix, None);
 
-    let values = label_values_list(&config, &label_key, prefix.as_deref()).await?;
->>>>>>> 08acfca2
+    let values = label_values_list(
+        &config,
+        &workspace_id.to_string(),
+        &label_key,
+        prefix.as_deref(),
+    )
+    .await?;
 
     match args.output {
         List => output_string_list(values),
