use anyhow::{Context, Result};
use clap::{AppSettings, IntoApp, Parser};
use clap_complete::{generate, Shell};
use directories::ProjectDirs;
use manifest::Manifest;
use once_cell::sync::Lazy;
use std::fs::OpenOptions;
use std::io::{stdout, Write};
use std::path::PathBuf;
use std::process;
use std::time::{Duration, SystemTime};
use std::{env, io};
use tokio::time::timeout;
use tracing::{error, info, trace, warn};
use tracing_subscriber::filter::EnvFilter;
use tracing_subscriber::fmt::format;
use update::retrieve_latest_version;
use url::Url;

mod auth;
mod config;
mod manifest;
mod notebooks;
mod providers;
mod proxies;
mod templates;
mod triggers;
mod update;
mod version;

/// The current build manifest associated with this binary
pub static MANIFEST: Lazy<Manifest> = Lazy::new(Manifest::from_env);

/// The time before the fp command will try to do a version check again, in
/// seconds.
const VERSION_CHECK_DURATION: u64 = 60 * 60 * 24; // 24 hours

#[derive(Parser)]
#[clap(author, about, version, setting = AppSettings::PropagateVersion)]
pub struct Arguments {
    #[clap(subcommand)]
    sub_command: SubCommand,

    /// Base URL for requests to Fiberplane
    #[clap(
        long,
        default_value = "https://fiberplane.com",
        env = "API_BASE",
        global = true
    )]
<<<<<<< HEAD
    // TODO parse as a URL
=======
>>>>>>> 4889f750
    base_url: Url,

    /// Path to Fiberplane config.toml file
    #[clap(long, global = true, env)]
    config: Option<PathBuf>,

    /// Disables the version check
    #[clap(long, global = true, env)]
    disable_version_check: bool,

    /// Display verbose logs
    #[clap(short, long, env)]
    verbose: bool,
}

#[derive(Parser)]
enum SubCommand {
    /// Generate fp shell completions for your shell and print to stdout
    Completions {
        #[clap(arg_enum)]
        shell: Shell,
    },

    /// Login to Fiberplane and authorize the CLI to access your account
    #[clap()]
    Login,

    /// Logout from Fiberplane
    #[clap()]
    Logout,

    /// Commands related to Fiberplane Notebooks
    #[clap(aliases = &["notebook", "n"])]
    Notebooks(notebooks::Arguments),

    /// Interact with Fiberplane Providers
    #[clap()]
    Providers(providers::Arguments),

    /// Commands related to Fiberplane Proxies
    #[clap(alias = "proxy")]
    Proxies(proxies::Arguments),

    /// Commands related to Fiberplane Templates
    #[clap(alias = "template")]
    Templates(templates::Arguments),

    /// Interact with Fiberplane Triggers
    #[clap(alias = "trigger")]
    Triggers(triggers::Arguments),

    /// Update the current binary
    #[clap()]
    Update(update::Arguments),

    /// Display extra version information
    #[clap(aliases = &["v"])]
    Version(version::Arguments),
}

#[tokio::main]
async fn main() {
    // We would like to override the builtin version display behavior, so we
    // will try to parse the arguments. If it failed, we will check if it was
    // the DisplayVersion error and show our version, otherwise just fallback to
    // clap's handling.
    let args = {
        match Arguments::try_parse() {
            Ok(arguments) => arguments,
            Err(err) => match err.kind() {
                clap::ErrorKind::DisplayVersion => {
                    version::output_version().await;
                    process::exit(0);
                }
                _ => {
                    err.exit();
                }
            },
        }
    };

    if let Err(err) = initialize_logger(&args) {
        eprintln!("unable to initialize logging: {:?}", err);
        process::exit(1);
    };

    // Start the background version check, but skip it when running the `Update`
    // or `Version` command, or if the disable_version_check is set to true.
    let disable_version_check = args.disable_version_check
        || matches!(
            args.sub_command,
            Update(_) | Version(_) | Completions { .. }
        );

    let version_check_result = if disable_version_check {
        tokio::spawn(async { None })
    } else {
        tokio::spawn(async {
            match background_version_check().await {
                Ok(result) => result,
                Err(err) => {
                    trace!(%err, "version check failed");
                    None
                }
            }
        })
    };

    use SubCommand::*;
    let result = match args.sub_command {
        Login => auth::handle_login_command(args).await,
        Logout => auth::handle_logout_command(args).await,
        Notebooks(args) => notebooks::handle_command(args).await,
        Providers(args) => providers::handle_command(args).await,
        Proxies(args) => proxies::handle_command(args).await,
        Templates(args) => templates::handle_command(args).await,
        Triggers(args) => triggers::handle_command(args).await,
        Update(args) => update::handle_command(args).await,
        Version(args) => version::handle_command(args).await,
        Completions { shell } => {
            let mut app = Arguments::into_app();
            let app_name = app.get_name().to_string();
            let mut output = Vec::new();
            generate(shell, &mut app, app_name, &mut output);
            let output = String::from_utf8(output).unwrap();
            // There is some bug in the output generated by clap_complete that causes
            // the error "_arguments:comparguments:325: can only be called from completion function"
            // This solution fixes the problem: https://github.com/clap-rs/clap/issues/2488#issuecomment-999227749
            let output = if shell == Shell::Zsh {
                let mut lines = output.lines();
                // Remove the first and last lines
                lines.next();
                lines.next_back();
                let mut modified = String::with_capacity(output.len());
                modified.push_str("#compdef _fp fp\n");
                for line in lines {
                    modified.push_str(line);
                    modified.push('\n');
                }
                modified
            } else {
                output
            };
            stdout().lock().write_all(output.as_bytes()).unwrap();

            Ok(())
        }
    };

    if let Err(ref err) = result {
        error!("Command did not finish successfully: {:?}", err);
    }

    // Wait for an extra second for the background check to finish
    if let Ok(version_check_result) = timeout(Duration::from_secs(1), version_check_result).await {
        match version_check_result {
            Ok(Some(new_version)) => {
                info!("A new version of fp is available (version: {}). Use `fp update` to update your current fp binary", new_version);
            }
            Ok(None) => trace!("background version check skipped or no new version available"),
            Err(err) => warn!(%err, "background version check failed"),
        }
    }

    if result.is_err() {
        process::exit(1);
    }
}

/// If verbose is set, then we show debug log message from the `fp` target,
/// using a more verbose format.
fn initialize_logger(args: &Arguments) -> Result<()> {
    if args.verbose {
        // If RUST_LOG is set, then use the directives from there, otherwise
        // info as the default level for everything, except for fp, which will
        // use debug.
        let filter = if let Ok(env_var) = env::var(EnvFilter::DEFAULT_ENV) {
            EnvFilter::try_new(env_var)
        } else {
            EnvFilter::try_new("info,fp=debug")
        }?;

        // Create a more verbose logger that show timestamp, level, and all the
        // fields.
        tracing_subscriber::fmt()
            .with_max_level(tracing::Level::TRACE)
            .with_env_filter(filter)
            .with_writer(io::stderr)
            .try_init()
            .expect("unable to initialize logging");
    } else {
        // Create a custom field formatter, which only outputs the `message`
        // field, all other fields are ignored.
        let field_formatter = format::debug_fn(|writer, field, value| {
            if field.name() == "message" {
                write!(writer, "{:?}", value)
            } else {
                Ok(())
            }
        });
        tracing_subscriber::fmt()
            .fmt_fields(field_formatter)
            .without_time()
            .with_level(false)
            .with_max_level(tracing::Level::INFO)
            .with_span_events(format::FmtSpan::NONE)
            .with_target(false)
            .with_writer(io::stderr)
            .try_init()
            .expect("unable to initialize logging");
    }

    Ok(())
}

/// Fetches the latest remote version for fp and determines whether a new
/// version is available. It will only check once per 24 hours.
pub async fn background_version_check() -> Result<Option<String>> {
    let config_dir = ProjectDirs::from("com", "Fiberplane", "fiberplane-cli")
        .unwrap()
        .config_dir()
        .to_owned();
    let check_file = config_dir.join("version_check");

    let should_check = match std::fs::metadata(&check_file) {
        Ok(metadata) => {
            let date = metadata
                .modified()
                .context("failed to check the modified date on the version check file")?;
            date < (SystemTime::now() - Duration::from_secs(VERSION_CHECK_DURATION))
        }
        Err(err) => {
            // This will most likely be caused by the file not existing, so we
            // will just trace it and go ahead with the version check.
            trace!(%err, "checking the update file check resulted in a error");
            true
        }
    };

    // We've checked the version recently, so just return early indicating that
    // no update should be done.
    if !should_check {
        return Ok(None);
    }

    let remote_version = retrieve_latest_version()
        .await
        .context("failed to check for remote version")?;

    // Ensure that the config directory exists
    if let Err(err) = std::fs::create_dir_all(&config_dir) {
        trace!(%err, "unable to create the config dir");
    } else {
        // Create a new file or truncate the existing one. Both should result in a
        // new modified date (this is like `touch` but it will truncate any existing
        // files).
        if let Err(err) = OpenOptions::new()
            .create(true)
            .write(true)
            .truncate(true)
            .open(&check_file)
        {
            trace!(%err, "unable to create the version check file");
        };
    };

    if remote_version != MANIFEST.build_version {
        Ok(Some(remote_version))
    } else {
        Ok(None)
    }
}<|MERGE_RESOLUTION|>--- conflicted
+++ resolved
@@ -48,10 +48,6 @@
         env = "API_BASE",
         global = true
     )]
-<<<<<<< HEAD
-    // TODO parse as a URL
-=======
->>>>>>> 4889f750
     base_url: Url,
 
     /// Path to Fiberplane config.toml file
