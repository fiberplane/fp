--- conflicted
+++ resolved
@@ -271,12 +271,8 @@
         Login => auth::handle_login_command(args, &mut analytics).await,
         Logout => auth::handle_logout_command(args).await,
         Labels(args) => labels::handle_command(args).await,
-<<<<<<< HEAD
+        New(args) => handle_new_command(args).await,
         Notebooks(args) => notebooks::handle_command(args, &analytics).await,
-=======
-        New(args) => handle_new_command(args).await,
-        Notebooks(args) => notebooks::handle_command(args).await,
->>>>>>> 91f575fe
         Providers(args) => providers::handle_command(args).await,
         Proxies(args) => proxies::handle_command(args).await,
         Run(args) => run::handle_command(args).await,
