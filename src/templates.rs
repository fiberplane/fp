use crate::config::api_client_configuration;
use crate::interactive::{self, workspace_picker};
use crate::output::{output_details, output_json, output_list, GenericKeyValue};
use anyhow::{anyhow, bail, Context, Error, Result};
use base64uuid::Base64Uuid;
use clap::{ArgEnum, Parser, ValueHint};
use cli_table::Table;
use fiberplane::protocols::core::{self, Cell, HeadingCell, HeadingType, TextCell, TimeRange};
use fiberplane::sorting::{SortDirection, TemplateListSortFields};
use fp_api_client::apis::configuration::Configuration;
use fp_api_client::apis::default_api::{
    notebook_create, notebook_get, proxy_data_sources_list, template_create, template_delete,
    template_expand, template_get, template_list, template_update, trigger_create,
};
use fp_api_client::models::{
    NewNotebook, NewTemplate, NewTrigger, Notebook, Template, TemplateParameter, TemplateSummary,
    UpdateTemplate,
};
use fp_templates::{
    expand_template, notebook_to_template, Error as TemplateError, TemplateExpander,
};
use lazy_static::lazy_static;
use regex::Regex;
use serde::{Deserialize, Serialize};
use serde_json::Value;
use std::collections::{BTreeMap, HashMap};
use std::{env::current_dir, ffi::OsStr, path::PathBuf, str::FromStr};
use tokio::fs;
use tracing::{debug, info, warn};
use url::Url;

lazy_static! {
    pub static ref NOTEBOOK_ID_REGEX: Regex = Regex::from_str("([a-zA-Z0-9_-]{22})$").unwrap();
}

#[derive(Parser)]
pub struct Arguments {
    #[clap(subcommand)]
    sub_command: SubCommand,
}

#[derive(Parser)]
enum SubCommand {
    /// Initializes a blank template and save it in the current directory as template.jsonnet
    Init,

    /// Expand a template into a Fiberplane notebook
    Expand(ExpandArguments),

    /// Create a template from an existing Fiberplane notebook
    Convert(ConvertArguments),

    /// Create a new template
    #[clap(alias = "add")]
    Create(CreateArguments),

    /// Retrieve a single template
    ///
    /// By default, this returns the template metadata.
    /// To retrieve the full template body, use the --output=body flag
    Get(GetArguments),

    /// Delete a template
    #[clap(aliases = &["remove", "rm"])]
    Delete(DeleteArguments),

    /// List of the templates that have been uploaded to Fiberplane
    List(ListArguments),

    /// Update an existing template
    Update(UpdateArguments),

    /// Validate a local template
    ///
    /// Note that only templates without required parameters can be fully validated.
    Validate(ValidateArguments),
<<<<<<< HEAD
=======

    /// Interact with the official example templates
    #[clap(subcommand)]
    Examples(ExamplesSubCommand),
}

#[derive(Parser)]
#[clap(alias = "example")]
enum ExamplesSubCommand {
    /// Expand one of the example templates
    Expand(ExpandExampleArguments),

    /// List the example templates
    List(ListExampleArguments),

    /// Get a single example templates
    Get(GetExampleArguments),
>>>>>>> 0c3dce6a
}

pub async fn handle_command(args: Arguments) -> Result<()> {
    use SubCommand::*;
    match args.sub_command {
        Init => handle_init_command().await,
        Expand(args) => handle_expand_command(args).await,
        Convert(args) => handle_convert_command(args).await,
        Create(args) => handle_create_command(args).await,
        Delete(args) => handle_delete_command(args).await,
        Get(args) => handle_get_command(args).await,
        List(args) => handle_list_command(args).await,
        Update(args) => handle_update_command(args).await,
        Validate(args) => handle_validate_command(args).await,
    }
}

#[derive(Serialize, Deserialize, Default, Debug)]
pub struct TemplateArguments(pub HashMap<String, Value>);

impl FromStr for TemplateArguments {
    type Err = Error;

    fn from_str(s: &str) -> Result<Self> {
        let args = if let Ok(args) = serde_json::from_str(s) {
            args
        } else {
            let mut args = HashMap::new();
            for kv in s.split([';', ',']) {
                let mut parts = kv.trim().split([':', '=']);
                let key = parts
                    .next()
                    .ok_or_else(|| anyhow!("missing key"))?
                    .to_string();
                let value = Value::String(
                    parts
                        .next()
                        .ok_or_else(|| anyhow!("missing value"))?
                        .to_string(),
                );
                args.insert(key, value);
            }
            args
        };
        Ok(TemplateArguments(args))
    }
}

#[derive(Parser)]
struct ExpandArguments {
    /// Workspace to use
    #[clap(long, short, env)]
    workspace_id: Option<Base64Uuid>,

    /// ID or URL of a template already uploaded to Fiberplane,
    /// or the path or URL of a template file.
    #[clap(value_hint = ValueHint::AnyPath)]
    template: String,

    /// Values to inject into the template
    ///
    /// Can be passed as a JSON object or as a comma-separated list of key=value pairs
    template_arguments: Option<TemplateArguments>,

    #[clap(from_global)]
    base_url: Url,

    #[clap(from_global)]
    config: Option<PathBuf>,
}

#[derive(Parser)]
struct ConvertArguments {
    /// The workspace to create the template in
    #[clap(long, short, env)]
    workspace_id: Option<Base64Uuid>,

    /// Workspace to create the new template in
    /// Notebook ID
    #[clap(long, short, env)]
    notebook_id: Option<Base64Uuid>,

    /// Title of the template (defaults to the notebook title)
    #[clap(long)]
    title: Option<String>,

    /// Description of the template
    #[clap(long)]
    description: Option<String>,

    /// Update the given template instead of creating a new one
    #[clap(long)]
    template_id: Option<Base64Uuid>,

    /// Create a trigger for the template
    ///
    /// Triggers are Webhook URLs that allow you to expand the template
    /// from an external service such as an alert system.
    #[clap(long)]
    create_trigger: Option<bool>,

    /// Output of the template
    #[clap(long, short, default_value = "table", arg_enum)]
    output: TemplateOutput,

    #[clap(from_global)]
    base_url: Url,

    #[clap(from_global)]
    config: Option<PathBuf>,
}

#[derive(Parser)]
struct CreateArguments {
    /// The workspace to create the template in
    #[clap(long, short, env)]
    workspace_id: Option<Base64Uuid>,

    /// Title of the template
    #[clap(long)]
    title: Option<String>,

    /// Description of the template
    #[clap(long)]
    description: Option<String>,

    /// Path or URL of to the template
    #[clap(value_hint = ValueHint::AnyPath)]
    template: String,

    /// Create a trigger for the template
    ///
    /// Triggers are Webhook URLs that allow you to expand the template
    /// from an external service such as an alert system.
    #[clap(long)]
    create_trigger: Option<bool>,

    /// Output of the template
    #[clap(long, short, default_value = "table", arg_enum)]
    output: TemplateOutput,

    #[clap(from_global)]
    base_url: Url,

    #[clap(from_global)]
    config: Option<PathBuf>,
}

#[derive(Parser)]
struct GetArguments {
    /// The ID of the template
    template_id: Option<Base64Uuid>,

    /// Output of the template
    #[clap(long, short, default_value = "table", arg_enum)]
    output: TemplateOutput,

    #[clap(from_global)]
    base_url: Url,

    #[clap(from_global)]
    config: Option<PathBuf>,
}

#[derive(Parser)]
struct DeleteArguments {
    /// The ID of the template
    template_id: Option<Base64Uuid>,

    #[clap(from_global)]
    base_url: Url,

    #[clap(from_global)]
    config: Option<PathBuf>,
}

#[derive(Parser, Debug)]
struct ListArguments {
    /// The workspace to use
    #[clap(long, short, env)]
    workspace_id: Option<Base64Uuid>,

    /// Output of the templates
    #[clap(long, short, default_value = "table", arg_enum)]
    output: TemplateListOutput,

    /// Sort the result according to the following field
    #[clap(long, arg_enum)]
    sort_by: Option<TemplateListSortFields>,

    /// Sort the result in the following direction
    #[clap(long, arg_enum)]
    sort_direction: Option<SortDirection>,

    #[clap(from_global)]
    base_url: Url,

    #[clap(from_global)]
    config: Option<PathBuf>,
}

#[derive(Parser)]
struct UpdateArguments {
    /// ID of the template to update
    template_id: Option<Base64Uuid>,

    /// Title of the template
    #[clap(long)]
    title: Option<String>,

    /// Description of the template
    #[clap(long)]
    description: Option<String>,

    /// The body of the template
    #[clap(long, conflicts_with = "template-path")]
    template: Option<String>,

    /// Path to the template body file
    #[clap(long, conflicts_with = "template", value_hint = ValueHint::AnyPath)]
    template_path: Option<PathBuf>,

    /// Output of the template
    #[clap(long, short, default_value = "table", arg_enum)]
    output: TemplateOutput,

    #[clap(from_global)]
    base_url: Url,

    #[clap(from_global)]
    config: Option<PathBuf>,
}

#[derive(Parser)]
struct ValidateArguments {
    /// Path to the template file or full template body to validate
    #[clap(value_hint = ValueHint::AnyPath)]
    template: String,

    /// Optional values to inject into the template
    ///
    /// Can be passed as a JSON object or as a comma-separated list of key=value pairs
    template_arguments: Option<TemplateArguments>,
}

<<<<<<< HEAD
=======
#[derive(Parser)]
struct ExpandExampleArguments {
    /// Title or ID of the example template to expand
    ///
    /// The title can be passed as a quoted string ("Incident Response") or as kebab-case ("root-cause-analysis")
    template: String,

    /// Values to inject into the template
    ///
    /// Can be passed as a JSON object or as a comma-separated list of key=value pairs
    template_arguments: Option<TemplateArguments>,

    #[clap(from_global)]
    base_url: Url,

    #[clap(from_global)]
    config: Option<PathBuf>,
}

#[derive(Parser)]
struct GetExampleArguments {
    /// Title or ID of the example template to expand
    ///
    /// The title can be passed as a quoted string ("Incident Response") or as kebab-case ("root-cause-analysis")
    template: String,

    /// Output of the template
    #[clap(long, short, default_value = "table", arg_enum)]
    output: TemplateOutput,

    #[clap(from_global)]
    base_url: Url,

    #[clap(from_global)]
    config: Option<PathBuf>,
}

>>>>>>> 0c3dce6a
#[derive(ArgEnum, Clone)]
enum TemplateOutput {
    /// Output the details of the template as a table (excluding body)
    Table,

    /// Only output the body of the template
    Body,

    /// Output the template as a JSON encoded file
    Json,
}

#[derive(ArgEnum, Clone, Debug)]
enum TemplateListOutput {
    /// Output the values as a table
    Table,

    /// Output the result as a JSON encoded object
    Json,
}

async fn handle_init_command() -> Result<()> {
    let notebook = core::NewNotebook {
        title: "Replace me!".to_string(),
        time_range: TimeRange {
            from: 0.0,
            to: 60.0 * 60.0,
        },
        data_sources: BTreeMap::new(),
        cells: vec![
            Cell::Heading(HeadingCell {
                id: "1".to_string(),
                heading_type: HeadingType::H1,
                content: "This is a section".to_string(),
                read_only: None,
                formatting: None,
            }),
            Cell::Text(TextCell {
                id: "2".to_string(),
                content: "You can add any types of cells and pre-fill content".to_string(),
                read_only: None,
                formatting: None,
            }),
        ],
        labels: Vec::new(),
    };
    let template = notebook_to_template(notebook);

    let mut path = current_dir()?;
    path.push("template.jsonnet");

    fs::write(&path, template).await?;
    info!("Saved template to: {}", path.display());

    Ok(())
}

/// Load the template file, either from a server if the
/// template_path is an HTTPS URL, or from a local file
async fn load_template(template_path: &str) -> Result<String> {
    if template_path.starts_with("https://") || template_path.starts_with("http://") {
        if template_path.starts_with("http://") {
            warn!("Templates can be manually expanded from HTTP URLs but triggers must use HTTPS URLs");
        }
        reqwest::get(template_path)
            .await
            .with_context(|| format!("loading template from URL: {}", template_path))?
            .error_for_status()
            .with_context(|| format!("loading template from URL: {}", template_path))?
            .text()
            .await
            .with_context(|| format!("reading remote file as text: {}", template_path))
    } else {
        let path = PathBuf::from(template_path);
        if path.extension() == Some(OsStr::new("jsonnet")) {
            fs::read_to_string(path)
                .await
                .with_context(|| "reading jsonnet file")
        } else {
            Err(anyhow!("Template must be a .jsonnet file"))
        }
    }
}

async fn handle_expand_command(args: ExpandArguments) -> Result<()> {
    let base_url = args.base_url.clone();
    let template_url_base = base_url.join("templates/")?;

    // First, check if the template is the ID of an uploaded template
    let notebook = if let Ok(template_id) = Base64Uuid::parse_str(&args.template) {
        expand_template_api(args, template_id).await
    } else if let Some(template_id) = args.template.strip_prefix(template_url_base.as_str()) {
        // Next, check if it is a URL of an uploaded template
        let template_id = Base64Uuid::parse_str(template_id)
            .with_context(|| "Error parsing template ID from URL")?;
        expand_template_api(args, template_id).await
    } else {
        // Otherwise, treat the template as a local path or URL of a template file
        expand_template_file(args).await
    }?;

    let notebook_url = format!("{}notebook/{}", base_url, notebook.id);
    info!("Created notebook: {}", notebook_url);
    Ok(())
}

/// Expand a template that has already been uploaded to Fiberplane
async fn expand_template_api(args: ExpandArguments, template_id: Base64Uuid) -> Result<Notebook> {
    let config = api_client_configuration(args.config, &args.base_url).await?;
    let template_arguments = serde_json::to_value(&args.template_arguments.unwrap_or_default())?;
    let notebook = template_expand(&config, &template_id.to_string(), Some(template_arguments))
        .await
        .with_context(|| format!("Error expanding template: {}", template_id))?;
    Ok(notebook)
}

/// Expand a template that is either a local file or one hosted remotely
async fn expand_template_file(args: ExpandArguments) -> Result<Notebook> {
    let template = load_template(&args.template).await?;

    let config = api_client_configuration(args.config, &args.base_url).await?;
    let workspace_id = workspace_picker(&config, args.workspace_id).await?;

    let mut expander = TemplateExpander::default();

    // Inject data sources into the template runtime
    let data_sources = proxy_data_sources_list(&config)
        .await
        .with_context(|| "loading proxy data sources")?;
    expander.set_proxy_data_sources(serde_json::to_value(&data_sources)?);

    let template_args = if let Some(args) = args.template_arguments {
        args.0
    } else {
        HashMap::new()
    };

    let notebook = expander
        .expand_template(template, template_args)
        .with_context(|| "expanding template")?;

    // Convert to a string and back because the API client
    // has a different model struct than the Rust core types
    let notebook: NewNotebook = serde_json::to_string(&notebook)
        .and_then(|s| serde_json::from_str(&s))
        .with_context(|| "Error converting notebook to API client NewNotebook type")?;

    let notebook = notebook_create(&config, &workspace_id.to_string(), notebook)
        .await
        .with_context(|| "Error creating notebook")?;
    Ok(notebook)
}

async fn handle_convert_command(args: ConvertArguments) -> Result<()> {
    // Load the notebook
    let config = api_client_configuration(args.config.clone(), &args.base_url).await?;
    let workspace_id = workspace_picker(&config, args.workspace_id).await?;
    let notebook_id =
        interactive::notebook_picker(&config, args.notebook_id, Some(workspace_id)).await?;

    let notebook = notebook_get(&config, &notebook_id.to_string())
        .await
        .with_context(|| "Error fetching notebook")?;
    let notebook_id = notebook.id.clone();

    // Convert the notebook from the type returned by the API to the core type
    let mut notebook: core::NewNotebook = serde_json::to_string(&notebook)
        .and_then(|s| serde_json::from_str(&s))
        .with_context(|| "Error converting from API client model to core model")?;
    let notebook_title = notebook.title.clone();

    // Add image URLs to ImageCells that were uploaded to the Studio.
    //
    // Images will be loaded from the API when the notebook is created so
    // that the images are stored as files associated with the new notebook.
    for cell in &mut notebook.cells {
        if let Cell::Image(cell) = cell {
            if let (None, Some(file_id)) = (&cell.url, &cell.file_id) {
                cell.url = Some(format!(
                    "{}api/notebooks/{}/files/{}",
                    args.base_url, notebook_id, file_id
                ));
                cell.file_id = None;
            }
        }
    }

    // TODO we should use the API instead.
    // However, the generated API client doesn't currently support routes that return
    // plain strings (rather than JSON objects) so we'll convert it locally instead
    let template = notebook_to_template(notebook);

    let title = interactive::text_opt("Template Title", args.title, Some(notebook_title)).unwrap();
    let description = interactive::text_opt("Template Description", args.description, None);

    // Create or update the template
    let (template, trigger_url) = if let Some(template_id) = args.template_id {
        let template = UpdateTemplate {
            title: Some(title),
            description,
            body: Some(template),
        };
        let template = template_update(&config, &template_id.to_string(), template)
            .await
            .with_context(|| format!("Error updating template {}", template_id))?;
        info!("Updated template");
        (template, None)
    } else {
        let template = NewTemplate {
            title,
            description: description.unwrap_or_default(),
            body: template,
        };
        create_template_and_trigger(&config, workspace_id, args.create_trigger, template).await?
    };

    match args.output {
        TemplateOutput::Table => output_details(GenericKeyValue::from_template_and_trigger_url(
            template,
            trigger_url,
        )),
        TemplateOutput::Body => {
            println!("{}", template.body);
            Ok(())
        }
        TemplateOutput::Json => output_json(&template),
    }
}

async fn handle_create_command(args: CreateArguments) -> Result<()> {
    let config = api_client_configuration(args.config, &args.base_url).await?;

    let workspace_id = workspace_picker(&config, args.workspace_id).await?;
    let title = interactive::text_req("Title", args.title, Some("".to_owned()))?;
    let description =
        interactive::text_req("Description", args.description.clone(), Some("".to_owned()))?;

    let body = load_template(&args.template).await?;
    let template = NewTemplate {
        title,
        description,
        body,
    };

    let (template, trigger_url) =
        create_template_and_trigger(&config, workspace_id, args.create_trigger, template).await?;

    match args.output {
        TemplateOutput::Table => output_details(GenericKeyValue::from_template_and_trigger_url(
            template,
            trigger_url,
        )),
        TemplateOutput::Body => {
            println!("{}", template.body);
            Ok(())
        }
        TemplateOutput::Json => output_json(&template),
    }
}

async fn handle_get_command(args: GetArguments) -> Result<()> {
    let config = api_client_configuration(args.config, &args.base_url).await?;

    let template_id = interactive::template_picker(&config, args.template_id, None).await?;
    let template = template_get(&config, &template_id.to_string()).await?;

    match args.output {
        TemplateOutput::Table => output_details(GenericKeyValue::from_template(template)),
        TemplateOutput::Body => {
            println!("{}", template.body);
            Ok(())
        }
        TemplateOutput::Json => output_json(&template),
    }
}

async fn handle_delete_command(args: DeleteArguments) -> Result<()> {
    let config = api_client_configuration(args.config, &args.base_url).await?;

    let template_id = interactive::template_picker(&config, args.template_id, None).await?;

    template_delete(&config, &template_id.to_string())
        .await
        .with_context(|| format!("Error deleting template {}", template_id))?;

    info!(%template_id, "Deleted template");
    Ok(())
}

async fn handle_list_command(args: ListArguments) -> Result<()> {
    debug!("handle list command");

    let config = api_client_configuration(args.config, &args.base_url).await?;

    let workspace_id = interactive::workspace_picker(&config, args.workspace_id).await?;

    let templates = template_list(
        &config,
        &workspace_id.to_string(),
        args.sort_by.map(Into::into),
        args.sort_direction.map(Into::into),
    )
    .await?;

    match args.output {
        TemplateListOutput::Table => {
            let templates: Vec<TemplateRow> = templates.into_iter().map(Into::into).collect();
            output_list(templates)
        }
        TemplateListOutput::Json => output_json(&templates),
    }
}

async fn handle_update_command(args: UpdateArguments) -> Result<()> {
    let config = api_client_configuration(args.config, &args.base_url).await?;

    let template_id = interactive::template_picker(&config, args.template_id, None).await?;

    let body = if let Some(template) = args.template {
        Some(template)
    } else if let Some(template_path) = args.template_path {
        Some(
            fs::read_to_string(&template_path)
                .await
                .with_context(|| format!("Unable to read template from: {:?}", template_path))?,
        )
    } else {
        None
    };

    let template = UpdateTemplate {
        title: args.title,
        description: args.description,
        body,
    };

    let template = template_update(&config, &template_id.to_string(), template)
        .await
        .with_context(|| format!("Error updating template {}", template_id))?;
    info!("Updated template");

    match args.output {
        TemplateOutput::Table => output_details(GenericKeyValue::from_template(template)),
        TemplateOutput::Body => {
            println!("{}", template.body);
            Ok(())
        }
        TemplateOutput::Json => output_json(&template),
    }
}

async fn handle_validate_command(args: ValidateArguments) -> Result<()> {
    let template = if let Ok(path) = PathBuf::from_str(&args.template) {
        fs::read_to_string(path).await?
    } else {
        args.template
    };
    let params = args.template_arguments.unwrap_or_default();

    match expand_template(&template, params.0) {
        Ok(_) => {
            info!("Template is valid");
            Ok(())
        }
        Err(TemplateError::MissingArgument(param)) => {
            bail!(
                "Cannot validate template because it has required parameters.\n\n\
            You can either provide example arguments to this command or \
            add a default value for the parameter. \
            For example: function({}='default value') {{...}}",
                param
            );
        }
        Err(TemplateError::InvalidOutput(err)) => {
            bail!("Template did not produce a valid Notebook: {:?}", err)
        }
        Err(TemplateError::Evaluation(err)) => {
            bail!("Error evaluating template: {}", err)
        }
    }
}

#[derive(Table)]
pub struct TemplateRow {
    #[table(title = "Title")]
    pub title: String,

    #[table(title = "ID")]
    pub id: String,

    #[table(title = "Updated at")]
    pub updated_at: String,

    #[table(title = "Created at")]
    pub created_at: String,
}

impl From<TemplateSummary> for TemplateRow {
    fn from(template: TemplateSummary) -> Self {
        Self {
            id: template.id,
            title: template.title,
            updated_at: template.updated_at,
            created_at: template.created_at,
        }
    }
}

impl From<Template> for TemplateRow {
    fn from(template: Template) -> Self {
        Self {
            id: template.id,
            title: template.title,
            updated_at: template.updated_at,
            created_at: template.created_at,
        }
    }
}

impl GenericKeyValue {
    pub fn from_template(template: Template) -> Vec<GenericKeyValue> {
        vec![
            GenericKeyValue::new("Title:", template.title),
            GenericKeyValue::new("ID:", template.id),
            GenericKeyValue::new(
                "Parameters:",
                format_template_parameters(template.parameters),
            ),
            GenericKeyValue::new("Body:", "omitted (use --output=body)"),
        ]
    }

    pub fn from_template_and_trigger_url(
        template: Template,
        trigger_url: Option<String>,
    ) -> Vec<GenericKeyValue> {
        let mut rows = Self::from_template(template);
        if let Some(trigger_url) = trigger_url {
            rows.push(GenericKeyValue::new("Trigger URL:", trigger_url));
        }
        rows
    }
}

fn format_template_parameters(parameters: Vec<TemplateParameter>) -> String {
    if parameters.is_empty() {
        return String::from("(none)");
    }

    let mut result: Vec<String> = vec![];
    for parameter in parameters {
        match parameter {
            TemplateParameter::StringTemplateParameter {
                name,
                default_value,
            } => {
                result.push(format!(
                    "{}: string (default: \"{}\")",
                    name,
                    default_value.unwrap_or_default()
                ));
            }
            TemplateParameter::NumberTemplateParameter {
                name,
                default_value,
            } => {
                result.push(format!(
                    "{}: number (default: {})",
                    name,
                    default_value.unwrap_or_default()
                ));
            }
            TemplateParameter::BooleanTemplateParameter {
                name,
                default_value,
            } => {
                result.push(format!(
                    "{}: boolean (default: {})",
                    name,
                    default_value.unwrap_or_default()
                ));
            }
            TemplateParameter::ArrayTemplateParameter {
                name,
                default_value,
            } => {
                result.push(format!(
                    "{}: array (default: {})",
                    name,
                    serde_json::to_string(&default_value).unwrap()
                ));
            }
            TemplateParameter::ObjectTemplateParameter {
                name,
                default_value,
            } => {
                result.push(format!(
                    "{}: object (default: {})",
                    name,
                    serde_json::to_string(&default_value).unwrap()
                ));
            }
            TemplateParameter::UnknownTemplateParameter { name } => {
                result.push(format!("{}: (type unknown)", name));
            }
        };
    }

    result.join("\n")
}

async fn create_template_and_trigger(
    config: &Configuration,
    workspace_id: Base64Uuid,
    create_trigger: Option<bool>,
    template: NewTemplate,
) -> Result<(Template, Option<String>)> {
    let create_trigger = interactive::bool_req(
        "Create a Trigger (Webhook URL) for this template?",
        create_trigger,
        false,
    );

    let template = template_create(config, &workspace_id.to_string(), template)
        .await
        .with_context(|| "Error creating template")?;
    info!("Uploaded template");

    let trigger_url = if create_trigger {
        let trigger = trigger_create(
            config,
            &workspace_id.to_string(),
            NewTrigger {
                title: format!("{} Trigger", &template.title),
                template_id: template.id.clone(),
                default_arguments: None,
            },
        )
        .await
        .context("Error creating trigger")?;
        let trigger_url = format!(
            "{}/api/triggers/{}/{}",
            config.base_path,
            trigger.id,
            trigger
                .secret_key
                .ok_or_else(|| anyhow!("Trigger creation did not return the secret key"))?
        );
        Some(trigger_url)
    } else {
        None
    };

    Ok((template, trigger_url))
}<|MERGE_RESOLUTION|>--- conflicted
+++ resolved
@@ -74,26 +74,6 @@
     ///
     /// Note that only templates without required parameters can be fully validated.
     Validate(ValidateArguments),
-<<<<<<< HEAD
-=======
-
-    /// Interact with the official example templates
-    #[clap(subcommand)]
-    Examples(ExamplesSubCommand),
-}
-
-#[derive(Parser)]
-#[clap(alias = "example")]
-enum ExamplesSubCommand {
-    /// Expand one of the example templates
-    Expand(ExpandExampleArguments),
-
-    /// List the example templates
-    List(ListExampleArguments),
-
-    /// Get a single example templates
-    Get(GetExampleArguments),
->>>>>>> 0c3dce6a
 }
 
 pub async fn handle_command(args: Arguments) -> Result<()> {
@@ -259,7 +239,7 @@
 }
 
 #[derive(Parser)]
-struct DeleteArguments {
+struct RemoveArguments {
     /// The ID of the template
     template_id: Option<Base64Uuid>,
 
@@ -339,46 +319,6 @@
     template_arguments: Option<TemplateArguments>,
 }
 
-<<<<<<< HEAD
-=======
-#[derive(Parser)]
-struct ExpandExampleArguments {
-    /// Title or ID of the example template to expand
-    ///
-    /// The title can be passed as a quoted string ("Incident Response") or as kebab-case ("root-cause-analysis")
-    template: String,
-
-    /// Values to inject into the template
-    ///
-    /// Can be passed as a JSON object or as a comma-separated list of key=value pairs
-    template_arguments: Option<TemplateArguments>,
-
-    #[clap(from_global)]
-    base_url: Url,
-
-    #[clap(from_global)]
-    config: Option<PathBuf>,
-}
-
-#[derive(Parser)]
-struct GetExampleArguments {
-    /// Title or ID of the example template to expand
-    ///
-    /// The title can be passed as a quoted string ("Incident Response") or as kebab-case ("root-cause-analysis")
-    template: String,
-
-    /// Output of the template
-    #[clap(long, short, default_value = "table", arg_enum)]
-    output: TemplateOutput,
-
-    #[clap(from_global)]
-    base_url: Url,
-
-    #[clap(from_global)]
-    config: Option<PathBuf>,
-}
-
->>>>>>> 0c3dce6a
 #[derive(ArgEnum, Clone)]
 enum TemplateOutput {
     /// Output the details of the template as a table (excluding body)
@@ -655,7 +595,7 @@
     }
 }
 
-async fn handle_delete_command(args: DeleteArguments) -> Result<()> {
+async fn handle_delete_command(args: RemoveArguments) -> Result<()> {
     let config = api_client_configuration(args.config, &args.base_url).await?;
 
     let template_id = interactive::template_picker(&config, args.template_id, None).await?;
