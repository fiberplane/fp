use crate::config::api_client_configuration;
use anyhow::{anyhow, Context, Error, Result};
use base64uuid::Base64Uuid;
use clap::{Parser, ValueHint};
use fiberplane::protocols::core::{self, Cell, HeadingCell, HeadingType, TextCell, TimeRange};
use fiberplane_templates::{notebook_to_template, TemplateExpander};
use fp_api_client::apis::default_api::{
    get_notebook, notebook_create, proxy_data_sources_list, template_create, template_delete,
    template_expand, template_get, template_update,
};
use fp_api_client::models::{NewNotebook, NewTemplate, Notebook};
use lazy_static::lazy_static;
use regex::Regex;
use serde::{Deserialize, Serialize};
use serde_json::Value;
use std::collections::{BTreeMap, HashMap};
use std::{env::current_dir, ffi::OsStr, path::PathBuf, str::FromStr};
use tokio::fs;
use tokio::io::{self, AsyncReadExt, AsyncWriteExt};
<<<<<<< HEAD
use tracing::{info, warn};
=======
use tracing::{debug, info, warn};
>>>>>>> 4889f750
use url::Url;

lazy_static! {
    static ref NOTEBOOK_ID_REGEX: Regex = Regex::from_str("([a-zA-Z0-9_-]{22})$").unwrap();
}

#[derive(Serialize, Deserialize)]
pub struct TemplateArguments(pub HashMap<String, Value>);

impl FromStr for TemplateArguments {
    type Err = Error;

    fn from_str(s: &str) -> Result<Self> {
        let mut args = HashMap::new();
        // TODO this won't actually work if there are commas in the JSON values
        for kv in s.split([';', ',']) {
            let mut parts = kv.trim().split([':', '=']);
            let key = parts
                .next()
                .ok_or_else(|| anyhow!("missing key"))?
                .to_string();
            let value = parts.next().ok_or_else(|| anyhow!("missing value"))?;
            let value: Value = serde_json::from_str(value)?;
            args.insert(key, value);
        }
        Ok(TemplateArguments(args))
    }
}

#[derive(Parser)]
pub struct Arguments {
    #[clap(subcommand)]
    sub_command: SubCommand,
}

pub async fn handle_command(args: Arguments) -> Result<()> {
    use SubCommand::*;
    match args.sub_command {
        Init => handle_init_command().await,
        Expand(args) => handle_expand_command(args).await,
        Convert(args) => handle_convert_command(args).await,
        Upload(args) => handle_upload_command(args).await,
        Delete(args) => handle_delete_command(args).await,
        Get(args) => handle_get_command(args).await,
    }
}

#[derive(Parser)]
enum SubCommand {
    /// Create a blank template and save it in the current directory as template.jsonnet
    #[clap()]
    Init,

    /// Expand a template into a Fiberplane notebook
    #[clap()]
    Expand(ExpandArguments),

    /// Create a template from an existing Fiberplane notebook
    #[clap()]
    Convert(ConvertArguments),

    /// Upload the template to Fiberplane so it can be expanded via the web UI or API
    #[clap()]
    Upload(UploadArguments),

    /// Get the details of a given template
    #[clap(alias = "info")]
    Get(GetArguments),

    /// Delete the given template
    #[clap()]
    Delete(DeleteArguments),
}

#[derive(Parser)]
struct ExpandArguments {
    /// ID or URL of a template already uploaded to Fiberplane,
    /// or the path or URL of a template file.
    #[clap(value_hint = ValueHint::AnyPath)]
    template: String,

    /// Values to inject into the template. Must be in the form arg1=value,arg2=value. JSON values are supported.
    #[clap()]
    template_arguments: Option<TemplateArguments>,

    #[clap(from_global)]
    base_url: Url,

    #[clap(from_global)]
    config: Option<PathBuf>,
}

#[derive(Parser)]
struct ConvertArguments {
    #[clap(from_global)]
    base_url: Url,

    #[clap(from_global)]
    config: Option<PathBuf>,

    /// If specified, save the template to the given file. If not, write the template to stdout
    #[clap(long, short)]
    out: Option<PathBuf>,

    /// Notebook URL to convert. Pass - to read the Notebook JSON representation from stdin
    #[clap()]
    notebook_url: String,
}

#[derive(Parser)]
struct UploadArguments {
    #[clap(from_global)]
    base_url: Url,

    #[clap(from_global)]
    config: Option<String>,

    /// Title of the template
    #[clap(long, required = true)]
    title: String,

    /// Description of the template
    #[clap(long, default_value = "")]
    description: String,

    /// Whether to make the template publicly accessible.
    /// This means that anyone outside of your organization can
    /// view it, expand it into notebooks, and create triggers
    /// that point to it.
    #[clap(long)]
    public: bool,

    /// Update the given template instead of creating a new one
    #[clap(long)]
    template_id: Option<Base64Uuid>,

    /// Path or URL of template file to expand
    #[clap(value_hint = ValueHint::AnyPath)]
    template: String,
}

#[derive(Parser)]
struct GetArguments {
    #[clap(from_global)]
    base_url: Url,

    #[clap(from_global)]
    config: Option<String>,

    /// Template ID to delete
    #[clap(long)]
    template_id: Base64Uuid,
}

#[derive(Parser)]
struct DeleteArguments {
    #[clap(from_global)]
    base_url: Url,

    #[clap(from_global)]
    config: Option<String>,

    /// Template ID to delete
    #[clap(long)]
    template_id: Base64Uuid,
}

async fn handle_init_command() -> Result<()> {
    let notebook = core::NewNotebook {
        title: "Replace me!".to_string(),
        time_range: TimeRange {
            from: 0.0,
            to: 60.0 * 60.0,
        },
        data_sources: BTreeMap::new(),
        cells: vec![
            Cell::Heading(HeadingCell {
                id: "1".to_string(),
                heading_type: HeadingType::H1,
                content: "This is a section".to_string(),
                read_only: None,
                formatting: None,
            }),
            Cell::Text(TextCell {
                id: "2".to_string(),
                content: "You can add any types of cells and pre-fill content".to_string(),
                read_only: None,
                formatting: None,
            }),
        ],
        labels: Vec::new(),
    };
    let template = notebook_to_template(notebook);

    let mut path = current_dir()?;
    path.push("template.jsonnet");

    fs::write(&path, template).await?;
    info!("Saved template to: {}", path.display());

    Ok(())
}

/// Load the template file, either from a server if the
/// template_path is an HTTPS URL, or from a local file
async fn load_template(template_path: &str) -> Result<String> {
    if template_path.starts_with("https://") || template_path.starts_with("http://") {
        if template_path.starts_with("http://") {
            warn!("Templates can be manually expanded from HTTP URLs but triggers must use HTTPS URLs");
        }
        reqwest::get(template_path)
            .await
            .with_context(|| format!("loading template from URL: {}", template_path))?
            .error_for_status()
            .with_context(|| format!("loading template from URL: {}", template_path))?
            .text()
            .await
            .with_context(|| format!("reading remote file as text: {}", template_path))
    } else {
        let path = PathBuf::from(template_path);
        if path.extension() == Some(OsStr::new("jsonnet")) {
            fs::read_to_string(path)
                .await
                .with_context(|| "reading jsonnet file")
        } else {
            Err(anyhow!("Template must be a .jsonnet file"))
        }
    }
}

async fn handle_expand_command(args: ExpandArguments) -> Result<()> {
    let base_url = args.base_url.clone();
    let template_url_base = base_url.join("templates/")?;

    // First, check if the template is the ID of an uploaded template
    let notebook = if let Ok(template_id) = Base64Uuid::parse_str(&args.template) {
        expand_template_api(args, template_id).await
    } else if let Some(template_id) = args.template.strip_prefix(template_url_base.as_str()) {
        // Next, check if it is a URL of an uploaded template
        let template_id = Base64Uuid::parse_str(template_id)
            .with_context(|| "Error parsing template ID from URL")?;
        expand_template_api(args, template_id).await
    } else {
        // Otherwise, treat the template as a local path or URL of a template file
        expand_template_file(args).await
    }?;

    let notebook_url = format!("{}/notebook/{}", base_url, notebook.id);
    info!("Created notebook: {}", notebook_url);
    Ok(())
}

/// Expand a template that has already been uploaded to Fiberplane
async fn expand_template_api(args: ExpandArguments, template_id: Base64Uuid) -> Result<Notebook> {
    let config = api_client_configuration(args.config.as_deref(), &args.base_url).await?;
    let template_args = serde_json::to_value(&args.template_arguments)?;
    let notebook = template_expand(&config, &template_id.to_string(), Some(template_args))
        .await
        .with_context(|| format!("Error expanding template: {}", template_id))?;
    Ok(notebook)
}

/// Expand a template that is either a local file or one hosted remotely
async fn expand_template_file(args: ExpandArguments) -> Result<Notebook> {
    let template = load_template(&args.template).await?;

    let config = api_client_configuration(args.config, &args.base_url)
        .await
        .ok();

    let mut expander = TemplateExpander::default();

    // Inject data sources into the template runtime
    let data_sources = if let Some(config) = &config {
        proxy_data_sources_list(config)
            .await
            .with_context(|| "loading proxy data sources")?
    } else {
        Vec::new()
    };
    expander.add_ext_var(
        "PROXY_DATA_SOURCES".to_string(),
        serde_json::to_value(&data_sources)?,
    );

    let template_args = if let Some(args) = args.template_arguments {
        args.0
    } else {
        HashMap::new()
    };
    let notebook = expander
        .expand_template_to_string(template, template_args, false)
        .with_context(|| "expanding template")?;

    let config = config.ok_or_else(|| anyhow!("Must be logged in to create notebook"))?;

    let notebook: NewNotebook = serde_json::from_str(&notebook)
        .with_context(|| "Template did not produce a valid NewNotebook")?;
    let notebook = notebook_create(&config, Some(notebook))
        .await
        .with_context(|| "Error creating notebook")?;
    Ok(notebook)
}

async fn handle_convert_command(args: ConvertArguments) -> Result<()> {
    let (notebook, notebook_id, url) = if args.notebook_url == "-" {
        let mut notebook_json = String::new();
        io::stdin()
            .read_to_string(&mut notebook_json)
            .await
            .with_context(|| "Error reading from stdin")?;
        let notebook: Notebook =
            serde_json::from_str(&notebook_json).with_context(|| "Notebook is invalid")?;
        let url = format!("{}notebook/{}", args.base_url, &notebook.id);
        (notebook_json, notebook.id, url)
    } else {
        let config = api_client_configuration(args.config, &args.base_url).await?;
        let id = &NOTEBOOK_ID_REGEX
            .captures(&args.notebook_url)
            .ok_or_else(|| anyhow!("Notebook URL is invalid"))?[1];
        let notebook = get_notebook(&config, id)
            .await
            .with_context(|| "Error fetching notebook")?;
        let notebook = serde_json::to_string(&notebook)?;
        (notebook, id.to_string(), args.notebook_url)
    };

    // TODO remove the extra (de)serialization when we unify the generated API client
    // types with those in fiberplane-rs
    let mut notebook: core::NewNotebook = serde_json::from_str(&notebook).with_context(|| {
        format!(
            "Error deserializing response as core::NewNotebook: {}",
            notebook
        )
    })?;

    // Add image URLs to ImageCells that were uploaded to the Studio.
    //
    // Images will be loaded from the API when the notebook is created so
    // that the images are stored as files associated with the new notebook.
    for cell in &mut notebook.cells {
        if let Cell::Image(cell) = cell {
            if let (None, Some(file_id)) = (&cell.url, &cell.file_id) {
                cell.url = Some(format!(
                    "{}api/files/{}/{}",
                    args.base_url, notebook_id, file_id
                ));
                cell.file_id = None;
            }
        }
    }

    let template = notebook_to_template(notebook);
    let template = format!(
        "
// This template was generated from the notebook: {}

{}",
        url, template
    );
    if let Some(mut path) = args.out {
        // If the given path is a directory, add the filename
        if path.file_name().is_none() {
            path.push("template.jsonnet");
        }

        fs::write(path, template).await?;
    } else {
        io::stdout().write_all(template.as_bytes()).await?;
    }

    Ok(())
}

async fn handle_upload_command(args: UploadArguments) -> Result<()> {
    let config = api_client_configuration(args.config.as_deref(), &args.base_url).await?;
    let body = load_template(&args.template).await?;
    let template = NewTemplate {
        title: args.title,
        description: args.description,
        body,
        public: args.public,
    };
    if let Some(template_id) = args.template_id {
        template_update(&config, &template_id.to_string(), template)
            .await
            .with_context(|| format!("Error updating template {}", template_id))?;
        info!("Updated template");
    } else {
        let template = template_create(&config, template)
            .await
            .with_context(|| "Error creating template")?;
        info!("Created template:");
        println!("{}", template.id);
    }
    Ok(())
}

async fn handle_get_command(args: GetArguments) -> Result<()> {
    let config = api_client_configuration(args.config.as_deref(), &args.base_url).await?;

    let template = template_get(&config, &args.template_id.to_string()).await?;
    info!("Title: {}", template.title);
    info!("Description: {}", template.description);
    info!(
        "Visibility: {}",
        if template.public { "public" } else { "private" }
    );
    println!("{}", template.body);

    Ok(())
}

async fn handle_delete_command(args: DeleteArguments) -> Result<()> {
    let config = api_client_configuration(args.config.as_deref(), &args.base_url).await?;
    template_delete(&config, &args.template_id.to_string())
        .await
        .with_context(|| format!("Error deleting template {}", args.template_id))?;
    info!("Deleted template");
    Ok(())
}<|MERGE_RESOLUTION|>--- conflicted
+++ resolved
@@ -17,11 +17,7 @@
 use std::{env::current_dir, ffi::OsStr, path::PathBuf, str::FromStr};
 use tokio::fs;
 use tokio::io::{self, AsyncReadExt, AsyncWriteExt};
-<<<<<<< HEAD
 use tracing::{info, warn};
-=======
-use tracing::{debug, info, warn};
->>>>>>> 4889f750
 use url::Url;
 
 lazy_static! {
@@ -137,7 +133,7 @@
     base_url: Url,
 
     #[clap(from_global)]
-    config: Option<String>,
+    config: Option<PathBuf>,
 
     /// Title of the template
     #[clap(long, required = true)]
@@ -169,7 +165,7 @@
     base_url: Url,
 
     #[clap(from_global)]
-    config: Option<String>,
+    config: Option<PathBuf>,
 
     /// Template ID to delete
     #[clap(long)]
@@ -182,7 +178,7 @@
     base_url: Url,
 
     #[clap(from_global)]
-    config: Option<String>,
+    config: Option<PathBuf>,
 
     /// Template ID to delete
     #[clap(long)]
@@ -276,7 +272,7 @@
 
 /// Expand a template that has already been uploaded to Fiberplane
 async fn expand_template_api(args: ExpandArguments, template_id: Base64Uuid) -> Result<Notebook> {
-    let config = api_client_configuration(args.config.as_deref(), &args.base_url).await?;
+    let config = api_client_configuration(args.config, &args.base_url).await?;
     let template_args = serde_json::to_value(&args.template_arguments)?;
     let notebook = template_expand(&config, &template_id.to_string(), Some(template_args))
         .await
@@ -397,7 +393,7 @@
 }
 
 async fn handle_upload_command(args: UploadArguments) -> Result<()> {
-    let config = api_client_configuration(args.config.as_deref(), &args.base_url).await?;
+    let config = api_client_configuration(args.config, &args.base_url).await?;
     let body = load_template(&args.template).await?;
     let template = NewTemplate {
         title: args.title,
@@ -421,7 +417,7 @@
 }
 
 async fn handle_get_command(args: GetArguments) -> Result<()> {
-    let config = api_client_configuration(args.config.as_deref(), &args.base_url).await?;
+    let config = api_client_configuration(args.config, &args.base_url).await?;
 
     let template = template_get(&config, &args.template_id.to_string()).await?;
     info!("Title: {}", template.title);
@@ -436,10 +432,11 @@
 }
 
 async fn handle_delete_command(args: DeleteArguments) -> Result<()> {
-    let config = api_client_configuration(args.config.as_deref(), &args.base_url).await?;
-    template_delete(&config, &args.template_id.to_string())
+    let config = api_client_configuration(args.config, &args.base_url).await?;
+    let template_id = args.template_id;
+    template_delete(&config, &template_id.to_string())
         .await
-        .with_context(|| format!("Error deleting template {}", args.template_id))?;
+        .with_context(|| format!("Error deleting template {}", template_id))?;
     info!("Deleted template");
     Ok(())
 }