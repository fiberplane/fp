use crate::config::api_client_configuration;
use crate::interactive::{
    data_source_picker, default_theme, workspace_picker, workspace_user_picker,
};
use crate::output::{output_details, output_json, output_list, GenericKeyValue};
use anyhow::{bail, Result};
use base64uuid::Base64Uuid;
use clap::{ArgEnum, Parser};
use cli_table::Table;
use dialoguer::FuzzySelect;
use fiberplane::sorting::{SortDirection, WorkspaceInviteListingSortFields};
use fp_api_client::apis::default_api::{
    workspace_create, workspace_get, workspace_invite, workspace_invite_get, workspace_leave,
    workspace_update, workspace_user_remove,
};
use fp_api_client::models::{
<<<<<<< HEAD
    NewWorkspace, NewWorkspaceInvite, SelectedDataSource, UpdateWorkspace, Workspace,
    WorkspaceInvite,
=======
    NewWorkspace, NewWorkspaceInvite, UpdateWorkspace, Workspace, WorkspaceInvite,
    WorkspaceInviteResponse,
>>>>>>> 37dc7efa
};
use std::path::PathBuf;
use tracing::info;
use url::Url;

#[derive(Parser)]
pub struct Arguments {
    #[clap(subcommand)]
    sub_command: SubCommand,
}

#[derive(Parser)]
enum SubCommand {
    /// Create a new workspace
    Create(CreateArgs),

    /// Invite a user to a workspace
    Invite(InviteArgs),

    /// List all pending invites
    ListInvites(ListInviteArgs),

    /// Leave a workspace
    Leave(LeaveArgs),

    /// Remove a user from a workspace
    Remove(RemoveArgs),

    /// Update workspace settings
    #[clap(subcommand)]
    Update(UpdateSubCommand),
}

#[derive(ArgEnum, Clone)]
enum WorkspaceOutput {
    /// Output the details as a table
    Table,

    /// Output the details as JSON
    Json,
}

#[derive(ArgEnum, Clone)]
enum NewInviteOutput {
    /// Output the details as plain text
    InviteUrl,

    /// Output the details as a table
    Table,

    /// Output the details as JSON
    Json,
}

#[derive(ArgEnum, Clone)]
enum PendingInvitesOutput {
    /// Output the details as a table
    Table,

    /// Output the details as JSON
    Json,
}

#[derive(Parser)]
struct CreateArgs {
    /// Name of the new workspace
    #[clap(short, long)]
    name: String,

    /// Output of the workspace
    #[clap(long, short, default_value = "table", arg_enum)]
    output: WorkspaceOutput,

    #[clap(from_global)]
    base_url: Url,

    #[clap(from_global)]
    config: Option<PathBuf>,
}

#[derive(Parser)]
struct InviteArgs {
    /// Workspace to invite the user to
    #[clap(long, short, env)]
    workspace_id: Option<Base64Uuid>,

    /// Email address of the user which should be invited
    #[clap(name = "email", required = true)]
    receiver: String,

    /// Output of the invite
    #[clap(long, short, default_value = "table", arg_enum)]
    output: NewInviteOutput,

    #[clap(from_global)]
    base_url: Url,

    #[clap(from_global)]
    config: Option<PathBuf>,
}

#[derive(Parser)]
struct ListInviteArgs {
    /// Workspace for which pending invites should be displayed
    #[clap(long, short, env)]
    workspace_id: Option<Base64Uuid>,

    /// Output of the invites
    #[clap(long, short, default_value = "table", arg_enum)]
    output: PendingInvitesOutput,

    /// Sort the result according to the following field
    #[clap(long, arg_enum)]
    sort_by: Option<WorkspaceInviteListingSortFields>,

    /// Sort the result in the following direction
    #[clap(long, arg_enum)]
    sort_direction: Option<SortDirection>,

    /// Page to display
    #[clap(long)]
    page: Option<i32>,

    /// Amount of events to display per page
    #[clap(long)]
    limit: Option<i32>,

    #[clap(from_global)]
    base_url: Url,

    #[clap(from_global)]
    config: Option<PathBuf>,
}

#[derive(Parser)]
struct LeaveArgs {
    /// Workspace to leave from
    #[clap(long, short, env)]
    workspace_id: Option<Base64Uuid>,

    #[clap(from_global)]
    base_url: Url,

    #[clap(from_global)]
    config: Option<PathBuf>,
}

#[derive(Parser)]
struct RemoveArgs {
    /// Workspace to remove the user from
    #[clap(long, short, env)]
    workspace_id: Option<Base64Uuid>,

    /// User ID of the user that should be removed from the workspace
    #[clap(long, short, env)]
    user_id: Option<Base64Uuid>,

    #[clap(from_global)]
    base_url: Url,

    #[clap(from_global)]
    config: Option<PathBuf>,
}

#[derive(Parser)]
enum UpdateSubCommand {
    /// Move ownership of workspace to new owner
    Owner(MoveOwnerArgs),

    /// Change name of workspace
    Name(ChangeNameArgs),

    /// Change the default data sources
    #[clap(subcommand)]
    DefaultDataSources(UpdateDefaultDataSourcesSubCommand),
}

#[derive(Parser)]
struct MoveOwnerArgs {
    /// ID of the member who should become workspace owner
    #[clap(long, short = 'o', env)]
    new_owner_id: Option<Base64Uuid>,

    #[clap(from_global)]
    workspace_id: Option<Base64Uuid>,

    #[clap(from_global)]
    base_url: Url,

    #[clap(from_global)]
    config: Option<PathBuf>,
}

#[derive(Parser)]
struct ChangeNameArgs {
    /// New name for the workspace
    #[clap(long, short = 'n', env)]
    new_name: String,

    #[clap(from_global)]
    workspace_id: Option<Base64Uuid>,

    #[clap(from_global)]
    base_url: Url,

    #[clap(from_global)]
    config: Option<PathBuf>,
}

#[derive(Parser)]
enum UpdateDefaultDataSourcesSubCommand {
    /// Set the default data source for the given provider type
    Set(SetDefaultDataSourcesArgs),

    /// Unset the default data source for the given provider type
    Unset(UnsetDefaultDataSourcesArgs),
}

#[derive(Parser)]
struct SetDefaultDataSourcesArgs {
    /// Name of the data source which should be set as default for the given provider type
    #[clap(long, short, env)]
    data_source_name: Option<String>,

    /// If the data source is a proxy data source, the name of the proxy
    #[clap(long, short, env)]
    proxy_name: Option<String>,

    #[clap(from_global)]
    workspace_id: Option<Base64Uuid>,

    #[clap(from_global)]
    base_url: Url,

    #[clap(from_global)]
    config: Option<PathBuf>,
}

#[derive(Parser)]
struct UnsetDefaultDataSourcesArgs {
    /// Provider type for which the default data source should be unset
    #[clap(long, short, env)]
    provider_type: Option<String>,

    #[clap(from_global)]
    workspace_id: Option<Base64Uuid>,

    #[clap(from_global)]
    base_url: Url,

    #[clap(from_global)]
    config: Option<PathBuf>,
}

pub async fn handle_command(args: Arguments) -> Result<()> {
    match args.sub_command {
        SubCommand::Create(args) => handle_workspace_create(args).await,
        SubCommand::Invite(args) => handle_workspace_invite(args).await,
        SubCommand::ListInvites(args) => handle_list_invites(args).await,
        SubCommand::Leave(args) => handle_workspace_leave(args).await,
        SubCommand::Remove(args) => handle_workspace_remove_user(args).await,
        SubCommand::Update(sub_command) => match sub_command {
            UpdateSubCommand::Owner(args) => handle_move_owner(args).await,
            UpdateSubCommand::Name(args) => handle_change_name(args).await,
            UpdateSubCommand::DefaultDataSources(sub_command) => match sub_command {
                UpdateDefaultDataSourcesSubCommand::Set(args) => {
                    handle_set_default_data_source(args).await
                }
                UpdateDefaultDataSourcesSubCommand::Unset(args) => {
                    handle_unset_default_data_source(args).await
                }
            },
        },
    }
}

async fn handle_workspace_create(args: CreateArgs) -> Result<()> {
    let config = api_client_configuration(args.config, &args.base_url).await?;

    let workspace = workspace_create(&config, NewWorkspace::new(args.name)).await?;

    info!("Successfully created new workspace");

    match args.output {
        WorkspaceOutput::Table => output_details(GenericKeyValue::from_workspace(workspace)),
        WorkspaceOutput::Json => output_json(&workspace),
    }
}

async fn handle_workspace_invite(args: InviteArgs) -> Result<()> {
    let config = api_client_configuration(args.config, &args.base_url).await?;
    let workspace_id = workspace_picker(&config, args.workspace_id).await?;

    let invite = workspace_invite(
        &config,
        &workspace_id.to_string(),
        NewWorkspaceInvite::new(args.receiver),
    )
    .await?;

    if !matches!(args.output, NewInviteOutput::InviteUrl) {
        info!("Successfully invited user to workspace");
    }

    match args.output {
        NewInviteOutput::InviteUrl => {
            println!("{}", invite.url);
            Ok(())
        }
        NewInviteOutput::Table => output_details(GenericKeyValue::from_invite_response(invite)),
        NewInviteOutput::Json => output_json(&invite),
    }
}

async fn handle_list_invites(args: ListInviteArgs) -> Result<()> {
    let config = api_client_configuration(args.config, &args.base_url).await?;
    let workspace_id = workspace_picker(&config, args.workspace_id).await?;

    let invites = workspace_invite_get(
        &config,
        &workspace_id.to_string(),
        args.sort_by.map(Into::into),
        args.sort_direction.map(Into::into),
        args.page,
        args.limit,
    )
    .await?;

    match args.output {
        PendingInvitesOutput::Table => {
            let rows: Vec<PendingInviteRow> = invites.into_iter().map(Into::into).collect();
            output_list(rows)
        }
        PendingInvitesOutput::Json => output_json(&invites),
    }
}

async fn handle_workspace_leave(args: LeaveArgs) -> Result<()> {
    let config = api_client_configuration(args.config, &args.base_url).await?;
    let workspace_id = workspace_picker(&config, args.workspace_id).await?;

    workspace_leave(&config, &workspace_id.to_string()).await?;

    info!("Successfully left workspace");
    Ok(())
}

async fn handle_workspace_remove_user(args: RemoveArgs) -> Result<()> {
    let config = api_client_configuration(args.config, &args.base_url).await?;

    let workspace_id = workspace_picker(&config, args.workspace_id).await?;
    let user = workspace_user_picker(&config, &workspace_id, args.user_id).await?;

    workspace_user_remove(&config, &workspace_id.to_string(), &user.to_string()).await?;

    info!("Successfully removed user from workspace");
    Ok(())
}

async fn handle_move_owner(args: MoveOwnerArgs) -> Result<()> {
    let config = api_client_configuration(args.config, &args.base_url).await?;
    let workspace_id = workspace_picker(&config, args.workspace_id).await?;

    let new_owner = workspace_user_picker(&config, &workspace_id, args.new_owner_id).await?;

    workspace_update(
        &config,
        &workspace_id.to_string(),
        UpdateWorkspace {
            owner: Some(new_owner.to_string()),
            title: None,
            default_data_sources: None,
        },
    )
    .await?;

    info!("Successfully moved ownership of workspace");
    Ok(())
}

async fn handle_change_name(args: ChangeNameArgs) -> Result<()> {
    let config = api_client_configuration(args.config, &args.base_url).await?;
    let workspace_id = workspace_picker(&config, args.workspace_id).await?;

    workspace_update(
        &config,
        &workspace_id.to_string(),
        UpdateWorkspace {
            title: Some(args.new_name),
            owner: None,
            default_data_sources: None,
        },
    )
    .await?;

    info!("Successfully changed name of workspace");
    Ok(())
}

async fn handle_set_default_data_source(args: SetDefaultDataSourcesArgs) -> Result<()> {
    let config = api_client_configuration(args.config, &args.base_url).await?;
    let workspace_id = workspace_picker(&config, args.workspace_id).await?;

    let data_source =
        data_source_picker(&config, Some(workspace_id), args.data_source_name).await?;

    let mut default_data_sources = workspace_get(&config, &workspace_id.to_string())
        .await?
        .default_data_sources;
    default_data_sources.insert(
        data_source.provider_type,
        SelectedDataSource {
            name: data_source.name,
            proxy_name: data_source.proxy_name,
        },
    );

    workspace_update(
        &config,
        &workspace_id.to_string(),
        UpdateWorkspace {
            default_data_sources: Some(default_data_sources),
            title: None,
            owner: None,
        },
    )
    .await?;

    info!("Successfully set default data source for workspace");
    Ok(())
}

async fn handle_unset_default_data_source(args: UnsetDefaultDataSourcesArgs) -> Result<()> {
    let config = api_client_configuration(args.config, &args.base_url).await?;
    let workspace_id = workspace_picker(&config, args.workspace_id).await?;

    let mut default_data_sources = workspace_get(&config, &workspace_id.to_string())
        .await?
        .default_data_sources;

    let mut provider_types: Vec<String> = default_data_sources.keys().cloned().collect();

    let selection = FuzzySelect::with_theme(&default_theme())
        .with_prompt("Provider type")
        .items(&provider_types)
        .default(0)
        .interact_opt()?;

    let provider_type = match selection {
        Some(selection) => provider_types.remove(selection),
        None => bail!("No data source selected"),
    };

    default_data_sources.remove(&provider_type);

    workspace_update(
        &config,
        &workspace_id.to_string(),
        UpdateWorkspace {
            default_data_sources: Some(default_data_sources),
            title: None,
            owner: None,
        },
    )
    .await?;

    info!("Successfully unset default data source for workspace");
    Ok(())
}

impl GenericKeyValue {
    fn from_workspace(workspace: Workspace) -> Vec<Self> {
        vec![
            GenericKeyValue::new("Name:", workspace.name),
            GenericKeyValue::new("Type:", format!("{:?}", workspace._type)),
            GenericKeyValue::new("ID:", workspace.id),
            GenericKeyValue::new(
                "Default Data Sources:",
                workspace
                    .default_data_sources
                    .iter()
                    .map(|(name, data_source)| {
                        format!(
                            "{} -> {}{}",
                            name,
                            data_source.name,
                            if let Some(proxy_name) = &data_source.proxy_name {
                                format!(" (Proxy: {})", proxy_name)
                            } else {
                                "".to_string()
                            }
                        )
                    })
                    .collect::<Vec<_>>()
                    .join(", "),
            ),
        ]
    }

    fn from_invite_response(response: WorkspaceInviteResponse) -> Vec<Self> {
        vec![GenericKeyValue::new("URL:", response.url)]
    }
}

#[derive(Table)]
struct PendingInviteRow {
    #[table(title = "ID")]
    id: String,

    #[table(title = "Receiver")]
    receiver: String,

    #[table(title = "Sender")]
    sender: String,

    #[table(title = "Created at")]
    created_at: String,

    #[table(title = "Expires at")]
    expires_at: String,
}

impl From<WorkspaceInvite> for PendingInviteRow {
    fn from(invite: WorkspaceInvite) -> Self {
        Self {
            id: invite.id,
            receiver: invite
                .receiver
                .unwrap_or_else(|| "Deleted user".to_string()),
            sender: invite.sender.unwrap_or_else(|| "Deleted user".to_string()),
            created_at: invite.created_at.unwrap_or_default(),
            expires_at: invite.expires_at.unwrap_or_else(|| "Never".to_string()),
        }
    }
}<|MERGE_RESOLUTION|>--- conflicted
+++ resolved
@@ -14,13 +14,8 @@
     workspace_update, workspace_user_remove,
 };
 use fp_api_client::models::{
-<<<<<<< HEAD
     NewWorkspace, NewWorkspaceInvite, SelectedDataSource, UpdateWorkspace, Workspace,
-    WorkspaceInvite,
-=======
-    NewWorkspace, NewWorkspaceInvite, UpdateWorkspace, Workspace, WorkspaceInvite,
-    WorkspaceInviteResponse,
->>>>>>> 37dc7efa
+    WorkspaceInvite, WorkspaceInviteResponse,
 };
 use std::path::PathBuf;
 use tracing::info;
@@ -391,7 +386,7 @@
         &workspace_id.to_string(),
         UpdateWorkspace {
             owner: Some(new_owner.to_string()),
-            title: None,
+            name: None,
             default_data_sources: None,
         },
     )
@@ -409,7 +404,7 @@
         &config,
         &workspace_id.to_string(),
         UpdateWorkspace {
-            title: Some(args.new_name),
+            name: Some(args.new_name),
             owner: None,
             default_data_sources: None,
         },
@@ -443,7 +438,7 @@
         &workspace_id.to_string(),
         UpdateWorkspace {
             default_data_sources: Some(default_data_sources),
-            title: None,
+            name: None,
             owner: None,
         },
     )
@@ -481,7 +476,7 @@
         &workspace_id.to_string(),
         UpdateWorkspace {
             default_data_sources: Some(default_data_sources),
-            title: None,
+            name: None,
             owner: None,
         },
     )
